import React, { useState } from "react";
import {
  MYSTERY_BOX_ADDRESS,
  MYSTERY_BOX_ABI,
} from "../lib/contracts/mysteryBox";
import { GAME_TOKEN_ADDRESS, GAME_TOKEN_ABI } from "../lib/contracts/gameToken";
import {
<<<<<<< HEAD
  useAccount,
  useReadContract,
  useWaitForTransactionReceipt,
  useConfig,
} from "wagmi";
=======
  GAME_TOKEN_ADDRESS,
  GAME_TOKEN_ABI,
} from "../lib/contracts/gameToken";
import { useAccount, useReadContract, useWaitForTransactionReceipt, useConfig, useChainId } from "wagmi";
>>>>>>> d4506f6f
import { writeContract, waitForTransactionReceipt } from "wagmi/actions";

const chestTypes = [
  { label: "Common", cost: 10, img: "/common-chest.png" },
  { label: "Rare", cost: 50, img: "/rare-chest.png" },
  { label: "Legendary", cost: 100, img: "/legendary-chest.png" },
];

const ChestRedeemModal = ({ onClose }) => {
  const { address } = useAccount();
  const chainId = useChainId();
  const config = useConfig();
  const [isBusy, setIsBusy] = useState(false);
  const [currentStep, setCurrentStep] = useState("");
  const [pendingTx, setPendingTx] = useState(null);
  const [pendingOpenTx, setPendingOpenTx] = useState(null);

  const { data, refetch } = useReadContract({
    address: MYSTERY_BOX_ADDRESS[chainId],
    abi: MYSTERY_BOX_ABI,
    functionName: "getNumOfBox",
    args: [address],
    watch: true,
  });

  // Wait for buy confirmation
  useWaitForTransactionReceipt({
    hash: pendingTx,
    enabled: !!pendingTx,
    onSuccess: () => {
      refetch();
      setPendingTx(null);
      setCurrentStep("");
      setIsBusy(false);
      alert("Box purchased successfully!");
    },
    onError: (err) => {
      console.error("Purchase failed:", err);
      setPendingTx(null);
      setCurrentStep("");
      setIsBusy(false);
      alert("Purchase failed. Try again.");
    },
  });

  // Wait for open confirmation
  useWaitForTransactionReceipt({
    hash: pendingOpenTx,
    enabled: !!pendingOpenTx,
    onSuccess: () => {
      refetch();
      setPendingOpenTx(null);
      setCurrentStep("");
      setIsBusy(false);
      alert("Box opened successfully!");
    },
    onError: (err) => {
      console.error("Open failed:", err);
      setPendingOpenTx(null);
      setCurrentStep("");
      setIsBusy(false);
      alert("Open failed. Try again.");
    },
  });

  const getBoxPrice = (boxType) => {
<<<<<<< HEAD
    const costs = [10, 50, 100];
    return BigInt(costs[boxType] * 10 ** 18);
=======
    const costs = [10, 50, 100]; // Common, Rare, Legendary costs in tokens
    return BigInt(costs[boxType] * 10**18); // Convert to wei (18 decimals)
  };

  // Function to handle opening a box
  const handleOpenBox = async (boxType) => {
    if (!address) {
      alert("Please connect your wallet first!");
      return;
    }
    // Check if user has boxes to open
    if (!data || !data[boxType] || data[boxType] === 0n) {
      alert("You don't have any boxes of this type to open!");
      return;
    }

    try {
      setOpeningBoxType(boxType);
      
      const openResult = await writeContract(config, {
        address: MYSTERY_BOX_ADDRESS[chainId],
        abi: MYSTERY_BOX_ABI,
        functionName: "openBox",
        args: [boxType],
      });

      setPendingOpenTx(openResult);
      
    } catch (error) {
      console.error("Error opening box:", error);
      alert("Failed to open box. Please try again.");
      setOpeningBoxType(null);
    }
>>>>>>> d4506f6f
  };

  const handleBuyBox = async (boxType) => {
    if (!address) return alert("Connect your wallet first.");
    try {
      setIsBusy(true);
      setCurrentStep("Approving tokens...");

      const boxPrice = getBoxPrice(boxType);
<<<<<<< HEAD

      const approveTx = await writeContract(config, {
        address: GAME_TOKEN_ADDRESS,
=======
      
      // Set a timeout to reset states if process takes too long (5 minutes)
      const timeoutId = setTimeout(() => {
        setBuyingBoxType(null);
        setCurrentStep('');
        alert("Transaction timeout. Please try again.");
      }, 5 * 60 * 1000); // 5 minutes
      
      // Step 1: Approve tokens
      setCurrentStep('Approving tokens...');
      
      const approveHash = await writeContract(config, {
        address: GAME_TOKEN_ADDRESS[chainId],
>>>>>>> d4506f6f
        abi: GAME_TOKEN_ABI,
        functionName: "approve",
        args: [MYSTERY_BOX_ADDRESS[chainId], boxPrice],
      });

      setCurrentStep("Waiting for approval...");
      await waitForTransactionReceipt(config, { hash: approveTx.hash });

<<<<<<< HEAD
      setCurrentStep("Buying box...");
      const buyTx = await writeContract(config, {
        address: MYSTERY_BOX_ADDRESS,
=======
      setCurrentStep('Buying box...');
      
      // Step 2: Buy the box (after approval is confirmed)
      const buyResult = await writeContract(config, {
        address: MYSTERY_BOX_ADDRESS[chainId],
>>>>>>> d4506f6f
        abi: MYSTERY_BOX_ABI,
        functionName: "buyBox",
        args: [boxType],
      });

      setPendingTx(buyTx.hash); // ✅ only pass the hash
      setCurrentStep("Waiting for purchase confirmation...");
    } catch (err) {
      console.error("Buy error:", err);
      alert("Buy failed. Try again.");
      setIsBusy(false);
      setCurrentStep("");
    }
  };

  const handleOpenBox = async (boxType) => {
    if (!address) return alert("Connect your wallet first.");
    if (!data || !data[boxType] || data[boxType] === 0n)
      return alert("You don't have any boxes of this type!");

    try {
      setIsBusy(true);
      setCurrentStep("Opening box...");

      const openTx = await writeContract(config, {
        address: MYSTERY_BOX_ADDRESS,
        abi: MYSTERY_BOX_ABI,
        functionName: "openBox",
        args: [boxType],
      });

      setPendingOpenTx(openTx.hash); // ✅ only pass the hash
      setCurrentStep("Waiting for open confirmation...");
    } catch (err) {
      console.error("Open error:", err);
      alert("Open failed. Try again.");
      setIsBusy(false);
      setCurrentStep("");
    }
  };

  return (
    <div
      style={{
        position: "fixed",
        top: 0,
        left: 0,
        width: "100vw",
        height: "100vh",
        background: "rgba(0,0,0,0.5)",
        zIndex: 1000,
        display: "flex",
        alignItems: "center",
        justifyContent: "center",
      }}
    >
      <div
        style={{
          width: "66vw",
          maxWidth: 700,
          minHeight: 400,
          background: "#ffe066",
          border: "6px solid #e0b800",
          borderRadius: 12,
          boxShadow: "0 0 24px #0008",
          position: "relative",
          display: "flex",
          flexDirection: "column",
          alignItems: "center",
          padding: 32,
        }}
      >
        <button
          onClick={onClose}
          style={{
            position: "absolute",
            top: 16,
            right: 24,
            background: "none",
            border: "none",
            fontSize: 32,
            fontWeight: "bold",
            color: "#333",
            cursor: "pointer",
            zIndex: 10,
          }}
          aria-label="Close"
        >
          ×
        </button>
        <h2
          style={{
            fontSize: 32,
            marginBottom: 24,
            letterSpacing: 2,
            textShadow: "2px 2px #fff",
          }}
        >
          REDEEM CHESTS
        </h2>

        <div
          style={{
            display: "flex",
            gap: 40,
            justifyContent: "center",
            width: "100%",
          }}
        >
          {chestTypes.map((chest, i) => (
            <div
              key={chest.label}
              style={{
                display: "flex",
                flexDirection: "column",
                alignItems: "center",
                minWidth: 140,
              }}
            >
              <div style={{ position: "relative", marginBottom: 8 }}>
                <img
                  src={chest.img}
                  alt={chest.label}
                  style={{ width: 100, height: 100 }}
                />
                <span
                  style={{
                    position: "absolute",
                    bottom: 6,
                    right: 10,
                    background: "#222",
                    color: "#ffe066",
                    fontWeight: "bold",
                    fontFamily: "monospace",
                    fontSize: 18,
                    borderRadius: 8,
                    padding: "2px 10px",
                    border: "2px solid #e0b800",
                    boxShadow: "1px 1px #bfa000",
                  }}
                >
                  x {data ? data[i]?.toString() : 0}
                </span>
              </div>
              <div
                style={{ fontWeight: "bold", fontSize: 20, marginBottom: 8 }}
              >
                {chest.label}
              </div>
              <div
                style={{
                  display: "flex",
                  flexDirection: "column",
                  gap: 8,
                  width: "100%",
                }}
              >
                <button
                  onClick={() => handleBuyBox(i)}
                  disabled={isBusy || !address}
                  style={{
                    background: isBusy ? "#ccc" : "#ffe066",
                    border: "3px solid #e0b800",
                    borderRadius: 6,
                    fontWeight: "bold",
                    fontSize: 16,
                    padding: "12px 18px",
                    cursor: isBusy || !address ? "not-allowed" : "pointer",
                    boxShadow: "2px 2px #bfa000",
                    opacity: isBusy || !address ? 0.6 : 1,
                    minHeight: "48px",
                  }}
                >
                  {isBusy && currentStep
                    ? currentStep
                    : `BUY (${chest.cost} COINS)`}
                </button>
                <button
                  onClick={() => handleOpenBox(i)}
                  disabled={isBusy || !address || !data || data[i] === 0n}
                  style={{
                    background: isBusy ? "#ccc" : "#fff",
                    border: "3px solid #e0b800",
                    borderRadius: 6,
                    fontWeight: "bold",
                    fontSize: 18,
                    padding: "12px 18px",
                    cursor:
                      isBusy || !address || !data || data[i] === 0n
                        ? "not-allowed"
                        : "pointer",
                    boxShadow: "2px 2px #bfa000",
                    opacity:
                      isBusy || !address || !data || data[i] === 0n ? 0.6 : 1,
                  }}
                >
                  {isBusy && currentStep.startsWith("Opening")
                    ? "OPENING..."
                    : "OPEN"}
                </button>
              </div>
            </div>
          ))}
        </div>
      </div>
    </div>
  );
};

export default ChestRedeemModal;<|MERGE_RESOLUTION|>--- conflicted
+++ resolved
@@ -5,90 +5,86 @@
 } from "../lib/contracts/mysteryBox";
 import { GAME_TOKEN_ADDRESS, GAME_TOKEN_ABI } from "../lib/contracts/gameToken";
 import {
-<<<<<<< HEAD
   useAccount,
   useReadContract,
   useWaitForTransactionReceipt,
   useConfig,
+  useChainId,
 } from "wagmi";
-=======
-  GAME_TOKEN_ADDRESS,
-  GAME_TOKEN_ABI,
-} from "../lib/contracts/gameToken";
-import { useAccount, useReadContract, useWaitForTransactionReceipt, useConfig, useChainId } from "wagmi";
->>>>>>> d4506f6f
 import { writeContract, waitForTransactionReceipt } from "wagmi/actions";
 
+const commonChestImg = "/common-chest.png";
+const rareChestImg = "/rare-chest.png";
+const legendaryChestImg = "/legendary-chest.png";
+
 const chestTypes = [
-  { label: "Common", cost: 10, img: "/common-chest.png" },
-  { label: "Rare", cost: 50, img: "/rare-chest.png" },
-  { label: "Legendary", cost: 100, img: "/legendary-chest.png" },
+  { label: "Common", cost: 10, img: commonChestImg },
+  { label: "Rare", cost: 50, img: rareChestImg },
+  { label: "Legendary", cost: 100, img: legendaryChestImg },
 ];
 
 const ChestRedeemModal = ({ onClose }) => {
   const { address } = useAccount();
   const chainId = useChainId();
   const config = useConfig();
-  const [isBusy, setIsBusy] = useState(false);
-  const [currentStep, setCurrentStep] = useState("");
-  const [pendingTx, setPendingTx] = useState(null);
-  const [pendingOpenTx, setPendingOpenTx] = useState(null);
+  const [buyingBoxType, setBuyingBoxType] = useState(null); // Track which box is being bought
+  const [openingBoxType, setOpeningBoxType] = useState(null); // Track which box is being opened
+  const [pendingTx, setPendingTx] = useState(null); // Track pending transaction
+  const [pendingOpenTx, setPendingOpenTx] = useState(null); // Track pending open transaction
+  const [currentStep, setCurrentStep] = useState(""); // Track current step
 
   const { data, refetch } = useReadContract({
     address: MYSTERY_BOX_ADDRESS[chainId],
     abi: MYSTERY_BOX_ABI,
     functionName: "getNumOfBox",
     args: [address],
-    watch: true,
+    watch: true, // optional: auto-update on block changes
   });
 
-  // Wait for buy confirmation
-  useWaitForTransactionReceipt({
+  // Hook for waiting for transaction confirmation (only for the final buy transaction)
+  const { isLoading: isConfirming } = useWaitForTransactionReceipt({
     hash: pendingTx,
     enabled: !!pendingTx,
     onSuccess: () => {
+      // Refresh the box counts when transaction is confirmed
       refetch();
       setPendingTx(null);
+      setBuyingBoxType(null);
       setCurrentStep("");
-      setIsBusy(false);
       alert("Box purchased successfully!");
     },
-    onError: (err) => {
-      console.error("Purchase failed:", err);
+    onError: (error) => {
+      console.error("Purchase transaction failed:", error);
       setPendingTx(null);
+      setBuyingBoxType(null);
       setCurrentStep("");
-      setIsBusy(false);
-      alert("Purchase failed. Try again.");
+      alert("Purchase transaction failed. Please try again.");
     },
   });
 
-  // Wait for open confirmation
-  useWaitForTransactionReceipt({
+  // Hook for waiting for open transaction confirmation
+  const { isLoading: isOpenConfirming } = useWaitForTransactionReceipt({
     hash: pendingOpenTx,
     enabled: !!pendingOpenTx,
-    onSuccess: () => {
+    onSuccess: (receipt) => {
+      // Refresh the box counts when transaction is confirmed
       refetch();
       setPendingOpenTx(null);
-      setCurrentStep("");
-      setIsBusy(false);
+      setOpeningBoxType(null);
       alert("Box opened successfully!");
     },
-    onError: (err) => {
-      console.error("Open failed:", err);
+    onError: (error) => {
+      console.error("Open transaction failed:", error);
       setPendingOpenTx(null);
-      setCurrentStep("");
-      setIsBusy(false);
-      alert("Open failed. Try again.");
+      setOpeningBoxType(null);
+      alert("Open transaction failed. Please try again.");
     },
   });
 
+  // Function to get box price for a specific box type
   const getBoxPrice = (boxType) => {
-<<<<<<< HEAD
-    const costs = [10, 50, 100];
-    return BigInt(costs[boxType] * 10 ** 18);
-=======
     const costs = [10, 50, 100]; // Common, Rare, Legendary costs in tokens
-    return BigInt(costs[boxType] * 10**18); // Convert to wei (18 decimals)
+    return BigInt(costs[boxType] * 10 ** 18); // Convert to wei (18 decimals)
   };
 
   // Function to handle opening a box
@@ -105,7 +101,7 @@
 
     try {
       setOpeningBoxType(boxType);
-      
+
       const openResult = await writeContract(config, {
         address: MYSTERY_BOX_ADDRESS[chainId],
         abi: MYSTERY_BOX_ABI,
@@ -114,100 +110,83 @@
       });
 
       setPendingOpenTx(openResult);
-      
     } catch (error) {
       console.error("Error opening box:", error);
       alert("Failed to open box. Please try again.");
       setOpeningBoxType(null);
     }
->>>>>>> d4506f6f
-  };
-
+  };
+
+  // Function to handle the full buy process (approve + buy)
   const handleBuyBox = async (boxType) => {
-    if (!address) return alert("Connect your wallet first.");
+    if (!address) {
+      alert("Please connect your wallet first!");
+      return;
+    }
+
     try {
-      setIsBusy(true);
-      setCurrentStep("Approving tokens...");
-
+      setBuyingBoxType(boxType);
       const boxPrice = getBoxPrice(boxType);
-<<<<<<< HEAD
-
-      const approveTx = await writeContract(config, {
-        address: GAME_TOKEN_ADDRESS,
-=======
-      
+
       // Set a timeout to reset states if process takes too long (5 minutes)
       const timeoutId = setTimeout(() => {
         setBuyingBoxType(null);
-        setCurrentStep('');
+        setCurrentStep("");
         alert("Transaction timeout. Please try again.");
       }, 5 * 60 * 1000); // 5 minutes
-      
+
       // Step 1: Approve tokens
-      setCurrentStep('Approving tokens...');
-      
+      setCurrentStep("Approving tokens...");
+
       const approveHash = await writeContract(config, {
         address: GAME_TOKEN_ADDRESS[chainId],
->>>>>>> d4506f6f
         abi: GAME_TOKEN_ABI,
         functionName: "approve",
         args: [MYSTERY_BOX_ADDRESS[chainId], boxPrice],
       });
 
-      setCurrentStep("Waiting for approval...");
-      await waitForTransactionReceipt(config, { hash: approveTx.hash });
-
-<<<<<<< HEAD
+      setCurrentStep("Waiting for approval confirmation...");
+
+      // Wait for approval transaction to be confirmed
+      await waitForTransactionReceipt(config, {
+        hash: approveHash,
+        timeout: 60000, // 60 seconds timeout
+      });
+
       setCurrentStep("Buying box...");
-      const buyTx = await writeContract(config, {
-        address: MYSTERY_BOX_ADDRESS,
-=======
-      setCurrentStep('Buying box...');
-      
+
       // Step 2: Buy the box (after approval is confirmed)
       const buyResult = await writeContract(config, {
         address: MYSTERY_BOX_ADDRESS[chainId],
->>>>>>> d4506f6f
         abi: MYSTERY_BOX_ABI,
         functionName: "buyBox",
         args: [boxType],
       });
 
-      setPendingTx(buyTx.hash); // ✅ only pass the hash
+      setPendingTx(buyResult);
       setCurrentStep("Waiting for purchase confirmation...");
-    } catch (err) {
-      console.error("Buy error:", err);
-      alert("Buy failed. Try again.");
-      setIsBusy(false);
+
+      // Clear timeout since we successfully submitted the buy transaction
+      clearTimeout(timeoutId);
+    } catch (error) {
+      console.error("Error in buy process:", error);
+      alert("Failed to complete purchase. Please try again.");
+      setBuyingBoxType(null);
       setCurrentStep("");
     }
   };
 
-  const handleOpenBox = async (boxType) => {
-    if (!address) return alert("Connect your wallet first.");
-    if (!data || !data[boxType] || data[boxType] === 0n)
-      return alert("You don't have any boxes of this type!");
-
-    try {
-      setIsBusy(true);
-      setCurrentStep("Opening box...");
-
-      const openTx = await writeContract(config, {
-        address: MYSTERY_BOX_ADDRESS,
-        abi: MYSTERY_BOX_ABI,
-        functionName: "openBox",
-        args: [boxType],
-      });
-
-      setPendingOpenTx(openTx.hash); // ✅ only pass the hash
-      setCurrentStep("Waiting for open confirmation...");
-    } catch (err) {
-      console.error("Open error:", err);
-      alert("Open failed. Try again.");
-      setIsBusy(false);
-      setCurrentStep("");
-    }
-  };
+  // Check if a specific box type is being bought
+  const isBoxBeingBought = (boxType) => {
+    return buyingBoxType === boxType;
+  };
+
+  // Check if a specific box type is being opened
+  const isBoxBeingOpened = (boxType) => {
+    return openingBoxType === boxType;
+  };
+
+  // console.log("ChestRedeemModal data:", data); // Array of counts like [0n, 1n, 2n]
 
   return (
     <div
@@ -260,6 +239,7 @@
         </button>
         <h2
           style={{
+            fontFamily: "inherit",
             fontSize: 32,
             marginBottom: 24,
             letterSpacing: 2,
@@ -309,7 +289,7 @@
                     boxShadow: "1px 1px #bfa000",
                   }}
                 >
-                  x {data ? data[i]?.toString() : 0}
+                  x {data ? data[i]?.toString() : null}
                 </span>
               </div>
               <div
@@ -327,46 +307,65 @@
               >
                 <button
                   onClick={() => handleBuyBox(i)}
-                  disabled={isBusy || !address}
+                  disabled={isBoxBeingBought(i) || !address}
                   style={{
-                    background: isBusy ? "#ccc" : "#ffe066",
+                    background: isBoxBeingBought(i) ? "#ccc" : "#ffe066",
                     border: "3px solid #e0b800",
                     borderRadius: 6,
+                    fontFamily: "inherit",
                     fontWeight: "bold",
                     fontSize: 16,
                     padding: "12px 18px",
-                    cursor: isBusy || !address ? "not-allowed" : "pointer",
+                    cursor:
+                      isBoxBeingBought(i) || !address
+                        ? "not-allowed"
+                        : "pointer",
                     boxShadow: "2px 2px #bfa000",
-                    opacity: isBusy || !address ? 0.6 : 1,
+                    opacity: isBoxBeingBought(i) || !address ? 0.6 : 1,
                     minHeight: "48px",
                   }}
                 >
-                  {isBusy && currentStep
-                    ? currentStep
+                  {isBoxBeingBought(i)
+                    ? currentStep || "PROCESSING..."
                     : `BUY (${chest.cost} COINS)`}
                 </button>
                 <button
                   onClick={() => handleOpenBox(i)}
-                  disabled={isBusy || !address || !data || data[i] === 0n}
+                  disabled={
+                    isBoxBeingOpened(i) ||
+                    !address ||
+                    !data ||
+                    !data[i] ||
+                    data[i] === 0n
+                  }
                   style={{
-                    background: isBusy ? "#ccc" : "#fff",
+                    background: isBoxBeingOpened(i) ? "#ccc" : "#fff",
                     border: "3px solid #e0b800",
                     borderRadius: 6,
+                    fontFamily: "inherit",
                     fontWeight: "bold",
                     fontSize: 18,
                     padding: "12px 18px",
                     cursor:
-                      isBusy || !address || !data || data[i] === 0n
+                      isBoxBeingOpened(i) ||
+                      !address ||
+                      !data ||
+                      !data[i] ||
+                      data[i] === 0n
                         ? "not-allowed"
                         : "pointer",
                     boxShadow: "2px 2px #bfa000",
                     opacity:
-                      isBusy || !address || !data || data[i] === 0n ? 0.6 : 1,
+                      isBoxBeingOpened(i) ||
+                      !address ||
+                      !data ||
+                      !data[i] ||
+                      data[i] === 0n
+                        ? 0.6
+                        : 1,
                   }}
                 >
-                  {isBusy && currentStep.startsWith("Opening")
-                    ? "OPENING..."
-                    : "OPEN"}
+                  {isBoxBeingOpened(i) ? "OPENING..." : "OPEN"}
                 </button>
               </div>
             </div>
